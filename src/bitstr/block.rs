--- conflicted
+++ resolved
@@ -7,12 +7,8 @@
 //! [`BitString`]: ../struct.BitString/html
 
 use std::convert::TryInto;
-<<<<<<< HEAD
-=======
+use std::fmt::Debug;
 use std::ops::{BitAnd, BitAndAssign, BitOr, BitOrAssign, BitXor, BitXorAssign, Not};
->>>>>>> b16e3624
-use std::fmt::Debug;
-use std::ops::{BitAnd, BitOr, BitXor, Not};
 
 /// The `Block` trait unifies all of the required operations needed for bit
 /// string operations.
